# pylint: disable=(C0114)
# pylint: disable=(E0401)
import unittest
from unittest.mock import patch
from random import seed, randint
import sys
import pathlib


# pylint: disable=(W0105)
# disabled error for string
# comment below
# being declared as useless
"""
This file tests the correctness of default
recommended recipes being rendered to the homepage.

Given a set of dummy default recommended recipes,
this file ensures that the recipes are being
rendered to the generated HTML page returned by the '/' endpoint.
"""

# pylint: disable=(C0116)
def init_app_module_dir():

    path = str(
        pathlib.Path(__file__).parent.parent.parent.parent.joinpath("src").resolve()
    )
    sys.path.append(path)


INPUT = "input"

# pylint: disable=(C0116)
def generate_prefixed_string(prefix):
    result = prefix
    for _ in range(1, 10):
        result += str(randint(0, 9))
    return result


# pylint: disable=(C0116)
def validate_page(recipes, page: str):
    for recipe in recipes:
        if page.find(recipe["name"]) == -1:
            return False
        if page.find(recipe["image"]) == -1:
            return False
        if page.find(recipe["summary"]) == -1:
            return False
    return True


def generate_recipe():
<<<<<<< HEAD
    # pylint: disable=(W0622)
    # disabled redefined built in error
    # pylint: disable=(C0103)
    # disabled snake case error
    id = generate_prefixed_string("id_")
=======
    recipe_id = generate_prefixed_string("id_")
>>>>>>> d68687ad
    name = generate_prefixed_string("name_")
    image = generate_prefixed_string("image_")
    full_summary = generate_prefixed_string("full_summary_")
    summary = generate_prefixed_string("summary_")
    return {
        "id": recipe_id,
        "name": name,
        "image": image,
        "full_summary": full_summary,
        "summary": summary,
    }


# pylint: disable=(C0116)
def generate_recommended_recipes(seedval):
    seed(seedval)
    result = []
    for _ in range(0, randint(0, 10)):
        result.append(generate_recipe())
    return result


# pylint: disable=(C0115)
class DefaultRecommendedRecipesTest(unittest.TestCase):
    # pylint: disable=(C0116)
    def setUp(self):
        self.test_success_params = []
        for _ in range(0, 10):
            seedval = randint(0, 100)
            self.test_success_params.append(
                {
                    INPUT: {
                        "seedval": seedval,
                        "recommended_recipes": generate_recommended_recipes(seedval),
                    }
                }
            )

    # pylint: disable=(C0103)
    # disabled  snake case error
    def runTest(self):

        init_app_module_dir()
<<<<<<< HEAD
        import app

        # If the below comment is not present,
        # pylance will generate an import warning.
        # We know the import is valid because the
        # above function call injects the required module directory.
        # pyright: reportMissingImports=false
=======
        # If the below comment is not present, pylance will generate an import warning. We know the import is valid because the above function call injects the required module directory.
        # pylint: disable=import-error
        # This import is valid
        import app  # pyright: reportMissingImports=false
>>>>>>> d68687ad

        app.init_app()
        from routes import index

        for test in self.test_success_params:
            with patch("routes.index.get_current_user") as index_get_current_user:
                with patch(
                    "routes.index.get_recommended_recipes_from_spoonacular"
                ) as get_recommended_recipes_from_spoonacular:
                    # Mock out the values
                    index_get_current_user.return_value = None
                    get_recommended_recipes_from_spoonacular.return_value = test[INPUT][
                        "recommended_recipes"
                    ]

                    # Render page
                    page_content = ""
                    with app.get_app().app_context():
                        page_content: str = index.index()

                    # Validate page
                    result = validate_page(
                        test[INPUT]["recommended_recipes"], page_content
                    )
                    self.assertTrue(
                        result,
                        f"Assertion failed for input with seed {test[INPUT]['seedval']}",
                    )


if __name__ == "__main__":
    unittest.main()<|MERGE_RESOLUTION|>--- conflicted
+++ resolved
@@ -52,15 +52,8 @@
 
 
 def generate_recipe():
-<<<<<<< HEAD
-    # pylint: disable=(W0622)
-    # disabled redefined built in error
-    # pylint: disable=(C0103)
-    # disabled snake case error
-    id = generate_prefixed_string("id_")
-=======
+
     recipe_id = generate_prefixed_string("id_")
->>>>>>> d68687ad
     name = generate_prefixed_string("name_")
     image = generate_prefixed_string("image_")
     full_summary = generate_prefixed_string("full_summary_")
@@ -104,20 +97,13 @@
     def runTest(self):
 
         init_app_module_dir()
-<<<<<<< HEAD
-        import app
 
         # If the below comment is not present,
         # pylance will generate an import warning.
         # We know the import is valid because the
         # above function call injects the required module directory.
         # pyright: reportMissingImports=false
-=======
-        # If the below comment is not present, pylance will generate an import warning. We know the import is valid because the above function call injects the required module directory.
-        # pylint: disable=import-error
-        # This import is valid
-        import app  # pyright: reportMissingImports=false
->>>>>>> d68687ad
+
 
         app.init_app()
         from routes import index
