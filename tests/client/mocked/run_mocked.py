--- conflicted
+++ resolved
@@ -16,7 +16,6 @@
     # disabled redefine error
     # as it does not affect code
     suite = unittest.TestSuite()
-<<<<<<< HEAD
     suite.addTests(
         [
             DefaultRecommendedRecipesTest(),
@@ -24,9 +23,6 @@
             # GetSimilarRecipesTest()
         ]
     )
-=======
-    suite.addTests([DefaultRecommendedRecipesTest(), GetSimilarRecipesTest()])
->>>>>>> 2c66ca4f
     return suite
 
 
