--- conflicted
+++ resolved
@@ -86,31 +86,6 @@
     """
     The index page for when a user is logged in.
     """
-<<<<<<< HEAD
-    target_recipes = []
-    has_recipes = False
-
-    (recipes, _) = DATABASE.get_recipes(current_user.id)
-    print("Found database recipes: ", recipes)
-    if len(recipes) > 0:
-        # Select one of the recipes from user's profile randomly
-        recipe_sample = random.choice(recipes)
-        data = recipe_sample.to_json()
-        recipe_sample_id = data["id"]
-        has_recipes = True
-
-        # Get similar recipes based on selected sample
-        try:
-            target_recipes = get_similar_recipes_from_spoonacular(recipe_sample_id)
-
-        except spoonacular.SpoonacularApiException:
-            pass
-    else:
-        try:
-            target_recipes = get_recommended_recipes_from_spoonacular()
-        except spoonacular.SpoonacularApiException:
-            pass
-=======
     target_recipes = recommended.get_recommended_recipes(DATABASE, limit=12)
 
     # (recipes, _) = DATABASE.get_recipes(current_user.id)
@@ -128,7 +103,6 @@
     #         target_recipes = get_recommended_recipes_from_spoonacular()
     #     except spoonacular.SpoonacularApiException:
     #         pass
->>>>>>> d832a0aa
 
     return render_template(
         "index2.html",
