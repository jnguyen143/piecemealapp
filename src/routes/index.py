from flask import Blueprint, render_template
from flask_login import current_user
<<<<<<< HEAD
from . import util
from api.spoonacular import (
    SpoonacularApiException,
    get_recommended_recipes,
    get_similar_recipes,
)
from database import database
from random import choice
=======
from random import sample, choice
from api.spoonacular import SpoonacularApiException
from . import util
from flask_login import current_user
from api.spoonacular import get_recommended_recipes, get_similar_recipes
from database.models import SavedRecipe
>>>>>>> 6bfc56f4

index_blueprint = Blueprint(
    "bp_index",
    __name__,
    template_folder=util.get_templates_folder(),
    static_folder=util.get_static_folder(),
)

# For internal use only
int__db: database.Database = None


def init(db: database.Database):
    """
    Initializes this module using the provided arguments.

    Args:
        db (Database): The database object to use.
    """
    global int__db
    int__db = db


def get_blueprint():
    """
    Returns the `Blueprint` object which stores all of the functions in this file.

    All routing files have the same function to retrieve their blueprints.

    Returns:
        The blueprint object for this file.
    """
    return index_blueprint


def get_current_user():
    """
    Returns the current user for the application.

    Returns:
        The current user for the application, or `None` if there is no currently logged-in user.
    """
    return current_user


def get_recommended_recipes_from_spoonacular():
    return get_recommended_recipes()


def get_similar_recipes_from_spoonacular(recipe_id):
    return get_similar_recipes(recipe_id)


def is_user_authenticated():
    return current_user.is_authenticated


@index_blueprint.route("/")
def index():
    recipes = []
    # If user is authenticated, get user recommendations based on saved ingredients and recipes
<<<<<<< HEAD
    if is_user_authenticated():
        print("The user passed authentication")
        saved_recipes = int__db.get_saved_recipes(get_current_user().id)
=======
    if current_user.is_authenticated:
        print("The user passed authentication")
        saved_recipes = SavedRecipe.query.filter_by(user_id=current_user.id).all()
>>>>>>> 6bfc56f4
        if saved_recipes:
            # Select one of the recipes from user's profile randomly
            recipe_sample = choice(saved_recipes)
            recipe_sample = recipe_sample.recipe_id
            # Get similar recipes based on selected sample
            try:
<<<<<<< HEAD
                recipes = get_similar_recipes_from_spoonacular(recipe_sample)
=======
                recipes = get_similar_recipes(recipe_sample)
>>>>>>> 6bfc56f4
            except SpoonacularApiException:
                pass

            return render_template(
                "index2.html",
                recipes=recipes,
                len=len(recipes),
                has_recipes=True,
                userdata=current_user.to_json(),
            )
        # If user has no recipes saved, display randomly recommended recipes for user to add
        else:
            try:
<<<<<<< HEAD
                recipes = get_recommended_recipes_from_spoonacular()
=======
                recipes = get_recommended_recipes()
>>>>>>> 6bfc56f4
            except SpoonacularApiException:
                pass

            return render_template(
                "index2.html",
                recipes=recipes,
                len=len(recipes),
                userdata=current_user.to_json(),
            )

    # Else if user not authorized, get dummy data/random recommendations
    print("The user sucks")
    try:
        recipes = get_recommended_recipes_from_spoonacular()
    except SpoonacularApiException:
        pass

    return render_template("index.html", recipes=recipes, len=len(recipes))<|MERGE_RESOLUTION|>--- conflicted
+++ resolved
@@ -1,6 +1,6 @@
 from flask import Blueprint, render_template
 from flask_login import current_user
-<<<<<<< HEAD
+
 from . import util
 from api.spoonacular import (
     SpoonacularApiException,
@@ -9,14 +9,7 @@
 )
 from database import database
 from random import choice
-=======
-from random import sample, choice
-from api.spoonacular import SpoonacularApiException
-from . import util
-from flask_login import current_user
-from api.spoonacular import get_recommended_recipes, get_similar_recipes
-from database.models import SavedRecipe
->>>>>>> 6bfc56f4
+
 
 index_blueprint = Blueprint(
     "bp_index",
@@ -78,26 +71,18 @@
 def index():
     recipes = []
     # If user is authenticated, get user recommendations based on saved ingredients and recipes
-<<<<<<< HEAD
     if is_user_authenticated():
         print("The user passed authentication")
         saved_recipes = int__db.get_saved_recipes(get_current_user().id)
-=======
-    if current_user.is_authenticated:
-        print("The user passed authentication")
-        saved_recipes = SavedRecipe.query.filter_by(user_id=current_user.id).all()
->>>>>>> 6bfc56f4
+
         if saved_recipes:
             # Select one of the recipes from user's profile randomly
             recipe_sample = choice(saved_recipes)
             recipe_sample = recipe_sample.recipe_id
             # Get similar recipes based on selected sample
             try:
-<<<<<<< HEAD
                 recipes = get_similar_recipes_from_spoonacular(recipe_sample)
-=======
-                recipes = get_similar_recipes(recipe_sample)
->>>>>>> 6bfc56f4
+
             except SpoonacularApiException:
                 pass
 
@@ -111,11 +96,8 @@
         # If user has no recipes saved, display randomly recommended recipes for user to add
         else:
             try:
-<<<<<<< HEAD
                 recipes = get_recommended_recipes_from_spoonacular()
-=======
-                recipes = get_recommended_recipes()
->>>>>>> 6bfc56f4
+
             except SpoonacularApiException:
                 pass
 
