from flask import Blueprint, render_template, request
import routes.util as util
from api.spoonacular import search_recipes, search_ingredients

<<<<<<< HEAD
=======

>>>>>>> 174d70ee
# import spoonacular functions search_recipes, search_ingredients

search_blueprint = Blueprint(
    "bp_search",
    __name__,
    template_folder=util.get_templates_folder(),
    static_folder=util.get_static_folder(),
)


def get_blueprint():
    """
    Returns the `Blueprint` object which stores all of the functions in this file.

    All routing files have the same function to retrieve their blueprints.

    Returns:
        The blueprint object for this file.
    """
    return search_blueprint



@search_blueprint.route("/search_ingredients", methods=["POST"])
def searchByingredients():
    if request.method == "POST":
        ingredients = request.form.get("searchIngredients")
        # prints what the user searches for to the terminal
        print(ingredients)
        returnedDict = search_ingredients(ingredients)
        # prints the 10 recipes to the terminal
        print(returnedDict)
        if returnedDict == []:
            print("error")
        return render_template("index.html", ingredients=returnedDict)
    return render_template("index.html")


@search_blueprint.route("/search_recipes", methods=["POST"])
def searchByrecipes():
    if request.method == "POST":
        ingredients = request.form.get("searchRecipes")
        # prints what the user searches for to the terminal
        print(ingredients)
        returnedDict = search_recipes(ingredients)
        # prints the 10 recipes to the terminal
        print(returnedDict)
        if returnedDict == []:
            print("error")
        return render_template("index.html", recipes=returnedDict)
    return render_template("index.html")


@search_blueprint.route("/search")
def search():
    return render_template("search.html")<|MERGE_RESOLUTION|>--- conflicted
+++ resolved
@@ -2,10 +2,6 @@
 import routes.util as util
 from api.spoonacular import search_recipes, search_ingredients
 
-<<<<<<< HEAD
-=======
-
->>>>>>> 174d70ee
 # import spoonacular functions search_recipes, search_ingredients
 
 search_blueprint = Blueprint(
