from flask import Blueprint, render_template, request
import routes.util as util
from api.spoonacular import search_recipes, search_ingredients

<<<<<<< HEAD
# import spoonacular functions search_recipes, search_ingredients
=======
>>>>>>> 4903f24b

search_blueprint = Blueprint(
    "bp_search",
    __name__,
    template_folder=util.get_templates_folder(),
    static_folder=util.get_static_folder(),
)


def get_blueprint():
    """
    Returns the `Blueprint` object which stores all of the functions in this file.

    All routing files have the same function to retrieve their blueprints.

    Returns:
        The blueprint object for this file.
    """
    return search_blueprint


@search_blueprint.route("/search_ingredients", methods=["POST"])
def searchByingredients():
    if request.method == "POST":
        ingredients = request.form.get("searchIngredients")
        # prints what the user searches for to the terminal
        print(ingredients)
        returnedDict = search_ingredients(ingredients)
        # prints the 10 recipes to the terminal
        print(returnedDict)
        if returnedDict == []:
            print("error")
        return render_template("index.html", ingredients=returnedDict)
    return render_template("index.html")


@search_blueprint.route("/search_recipes", methods=["POST"])
def searchByrecipes():
    if request.method == "POST":
        ingredients = request.form.get("searchRecipes")
        # prints what the user searches for to the terminal
        print(ingredients)
        returnedDict = search_recipes(ingredients)
        # prints the 10 recipes to the terminal
        print(returnedDict)
        if returnedDict == []:
            print("error")
        return render_template("index.html", recipes=returnedDict)
    return render_template("index.html")


@search_blueprint.route("/search")
def search():
    return render_template("search.html")<|MERGE_RESOLUTION|>--- conflicted
+++ resolved
@@ -2,10 +2,8 @@
 import routes.util as util
 from api.spoonacular import search_recipes, search_ingredients
 
-<<<<<<< HEAD
 # import spoonacular functions search_recipes, search_ingredients
-=======
->>>>>>> 4903f24b
+
 
 search_blueprint = Blueprint(
     "bp_search",
