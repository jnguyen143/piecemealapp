--- conflicted
+++ resolved
@@ -1,15 +1,9 @@
 from flask_login import current_user
 from flask import Blueprint, render_template, request
-<<<<<<< HEAD
 from flask.json import jsonify
 from . import util
 # pylint: disable=import-error
         # This import is valid
-=======
-
-# pylint: disable=import-error
-# This import is valid
->>>>>>> 83ca2a72
 from database import database
 from . import util
 
