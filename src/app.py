import flask
import dotenv
import os
from database import database
import routes.util

# Before anything else, make sure we have 3.9 or greater
import sys

MIN_PYTHON_VERSION = (3, 9)
if sys.version_info < MIN_PYTHON_VERSION:
    sys.exit(
        "Python %s.%s or greater is required to run this application.\n"
        % MIN_PYTHON_VERSION
    )

app = None
db: database.Database = None


def init_app():
    """
    Initializes the application.

    This function performs the following operations:
    - Finds and loads the environment file
    - Creates the application context
    - Initializes the database
    - Registers the application blueprints

    Raises:
        Exception: If there was a problem initializing the application or any of its related components.
    """
    global app
    global db

    # Load the environment file
    env_path = dotenv.find_dotenv()
    if env_path == "":
        raise Exception("Failed to load environment file")
    dotenv.load_dotenv(env_path)

    # Create the application
    app = flask.Flask(__name__, static_folder=routes.util.get_static_folder())
    app.secret_key = os.getenv("FLASK_SECRET_KEY")

    # Initialize the database
    try:
        db = database.Database(app)
    except database.DatabaseException as e:
        raise Exception(f"Failed to initialize database ({str(e)})")

    # Register the blueprints
<<<<<<< HEAD
    from routes import index, login, signup, userdata

    userdata.set_db_obj(db)
=======
    from routes import index, login, signup, profile, search
>>>>>>> ba3cc13a

    app.register_blueprint(index.get_blueprint())
    app.register_blueprint(login.get_blueprint())
    app.register_blueprint(signup.get_blueprint())
<<<<<<< HEAD
    app.register_blueprint(userdata.get_blueprint())
=======
    app.register_blueprint(profile.get_blueprint())
    app.register_blueprint(search.get_blueprint())
>>>>>>> ba3cc13a


def start_app():
    """
    Starts the application.

    `init_app()` must be called prior to calling this function.

    Raises:
        Exception: If the application was not initialized.
    """
    if app == None:
        raise Exception("Application not initialized")

    app.run(debug=True)


if __name__ == "__main__":
    init_app()

    @app.teardown_appcontext
    def shutdown_session(exception=None):
        db.finalize()

    start_app()<|MERGE_RESOLUTION|>--- conflicted
+++ resolved
@@ -51,23 +51,15 @@
         raise Exception(f"Failed to initialize database ({str(e)})")
 
     # Register the blueprints
-<<<<<<< HEAD
-    from routes import index, login, signup, userdata
-
+    from routes import index, login, signup, profile, search, userdata
     userdata.set_db_obj(db)
-=======
-    from routes import index, login, signup, profile, search
->>>>>>> ba3cc13a
 
     app.register_blueprint(index.get_blueprint())
     app.register_blueprint(login.get_blueprint())
     app.register_blueprint(signup.get_blueprint())
-<<<<<<< HEAD
     app.register_blueprint(userdata.get_blueprint())
-=======
     app.register_blueprint(profile.get_blueprint())
     app.register_blueprint(search.get_blueprint())
->>>>>>> ba3cc13a
 
 
 def start_app():
