<!DOCTYPE html>
<html>

<head>
  <title>PieceMeal - Log In</title>
  <link rel="stylesheet" type="text/css" href='../static/style.css'>
  <link rel="stylesheet" type="text/css" href='../static/login.css'>
  <script src="../static/forge.min.js"></script>
  <script src="../static/EncryptedRequests.js"></script>
  <script src="../static/login.js"></script>
</head>

<body>
<<<<<<< HEAD
  <div class="alt-body1">
    <div class="container">
      <img class="logo" src="../static/logo.svg" alt="PieceMeal" />
      <form action="/api/start-login" method="POST">
        <input type="submit" class="google-img" value="" />
      </form>
      <form onsubmit="return loginDefault()" method="POST">
        <input type="text" id="username" placeholder="Username" />
        <input type="password" id="password" placeholder="Password" />
        <input type="submit" value="Log In" />
      </form>

=======
  <div class="login-container">
    <div class="nav_menu">
      <a href="/">Home</a>
      <a href="/login">Login</a>
      <a href="/signup">Signup</a>
    </div>
    <div class="login-sub-container">
      <img class="logo" src="../static/logo.svg" />
      <div style="margin:auto;">
        <form action="/api/start-login" method="POST">
          <p>Already a member?</p>
          <p>Log in through your google account</p>
          <input type="submit" class="google-img" value="" />
        </form>
        <form onsubmit="return loginDefault()" method="POST">
          <p>or log in here</p>
          <input type="text" id="username" placeholder="Username" />
          <input type="password" id="password" placeholder="Password" />
          <button type="submit" value="Log In" class="account-button">Log In</button>
        </form>
      </div>
>>>>>>> 8d8fb924
    </div>
  </div>
</body>

</html><|MERGE_RESOLUTION|>--- conflicted
+++ resolved
@@ -11,25 +11,11 @@
 </head>
 
 <body>
-<<<<<<< HEAD
-  <div class="alt-body1">
-    <div class="container">
-      <img class="logo" src="../static/logo.svg" alt="PieceMeal" />
-      <form action="/api/start-login" method="POST">
-        <input type="submit" class="google-img" value="" />
-      </form>
-      <form onsubmit="return loginDefault()" method="POST">
-        <input type="text" id="username" placeholder="Username" />
-        <input type="password" id="password" placeholder="Password" />
-        <input type="submit" value="Log In" />
-      </form>
-
-=======
   <div class="login-container">
     <div class="nav_menu">
       <a href="/">Home</a>
       <a href="/login">Login</a>
-      <a href="/signup">Signup</a>
+      <a href="/signup">Register</a>
     </div>
     <div class="login-sub-container">
       <img class="logo" src="../static/logo.svg" />
@@ -46,7 +32,6 @@
           <button type="submit" value="Log In" class="account-button">Log In</button>
         </form>
       </div>
->>>>>>> 8d8fb924
     </div>
   </div>
 </body>
