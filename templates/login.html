--- conflicted
+++ resolved
@@ -10,20 +10,6 @@
 </head>
 
 <body>
-<<<<<<< HEAD
-  <div class="alt-body1">
-    <div class="container">
-      <img class="logo" src="../static/assets/logo.svg" alt="PieceMeal" />
-      <form action="/api/start-login" method="POST">
-        <input type="submit" class="google-img" value="" />
-      </form>
-      <form id="login-form" method="POST">
-        <input type="text" id="username" placeholder="Username" />
-        <input type="password" id="password" placeholder="Password" />
-        <input type="submit" value="Log In" />
-      </form>
-
-=======
   <div class="login-container">
     <div class="nav_menu">
       <a href="/">Home</a>
@@ -45,7 +31,6 @@
           <button type="submit" value="Log In" class="account-button">Log In</button>
         </form>
       </div>
->>>>>>> 4699d65b
     </div>
   </div>
 </body>
