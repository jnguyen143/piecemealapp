<!DOCTYPE html>
<html>

<head>
  <title>PieceMeal - User Profile</title>
  <link rel="stylesheet" type="text/css" href='../static/stylesheets/style.css'>
</head>

<body>
  <div class="main-container">

<<<<<<< HEAD
  <div class="left-container">
    <img class="logo" src="../static/assets/logo.svg" />
=======
    <div class="left-container">
>>>>>>> a5366a6a

      <img class="logo" src="../static/assets/logo.svg" />

      <div class="user">
        <h2>Hi there {{userdata['given_name']}}!</h2>
        <a href="/account">My Account Settings</a>
      </div>

      <form class="recipes" action="/search_recipes" method="POST">
        <p>Search for Recipes</p>

        <input type="text" name="searchRecipes" placeholder="find potential recipes!" />

        <div class="filters">
          <p>Filter by:</p>
        </div>

        <select id="cuisine" name="cuisine">
          <option value="">Select Cuisine Type</option>
          <option value="African">African</option>
          <option value="American">American</option>
          <option value="British"> British </option>
          <option value="Cajun"> Cajun </option>
          <option value="Caribbean"> Caribbean </option>
          <option value="Chinese"> Chinese </option>
          <option value="EasternEuropean"> EasternEuropean </option>
          <option value="European"> European </option>
          <option value="French"> French </option>
          <option value="German"> German </option>
          <option value="Greek"> Greek </option>
          <option value="Indian"> Indian </option>
          <option value="Irish"> Irish </option>
          <option value="Italian"> Italian </option>
          <option value="Japanese"> Japanese </option>
          <option value="Jewish"> Jewish </option>
          <option value="Korean"> Korean </option>
          <option value="LatinAmerican"> Latin American </option>
          <option value="Mediterranean"> Mediterranean </option>
          <option value="Mexican"> Mexican </option>
          <option value="MiddleEastern"> Middle Eastern </option>
          <option value="Nordic"> Nordic </option>
          <option value="Southern"> Southern </option>
          <option value="Spanish"> Spanish </option>
          <option value="Thai"> Thai </option>
          <option value="Vietnamese"> Vietnamese </option>
        </select>
        <button type="submit" class="search-button">Search</button>
      </form>

      <form class="ingredients" action="/search_ingredients" method="POST">
        <p>Search for Ingredients</p>
        <input type="text" name="searchIngredients" placeholder="search for ingredients!" />
        <button type="submit" class="search-button">Search</button>
      </form>
    </div>
  </div>

  <div class="right-container">
    <div class="nav_menu">
      <a href="/">Home</a>
      <a href="/profile">Profile</a>
      <a href="/logout" class="log-user-out">Logout</a>
    </div>

    <div class="right-sub-container">
      <!-- If incoming data is from search route, display within right sub-container -->
      {%if search%}
      <div class="header">
        <h1>Search results for "{{keyword}}"</h1>
      </div>

      {%if recipe_search%}

      {%if not recipes%}
      <div style="text-align: center;">
        <p>Oops! Unable to display recipes at this time</p>
      </div>
      {%else%}
      <div class="content">
        {%for recipe in recipes%}
        <div class="recipe">
          <div class="image">
            <img src='{{recipe["image"]}}' alt="recipe_image" width="100" height="100">
            <button type="submit" class="add-button" recipe-id="{{recipe['id']}}" recipe-name="{{recipe['name']}}"
              recipe-image="{{recipe['image']}}">ADD</button>
          </div>
          <div class="description">
            <h2>{{recipe["name"]}}</h2>
            <p>{{recipe["summary"]}}</p>
          </div>
        </div>
        {%endfor%}
      </div>
      {%endif%}

      {%else%}

      {%if not ingredients%}
      <div style="text-align: center;">
        <p>Oops! Unable to display ingredients at this time</p>
      </div>
      {%else%}
      <div class="content">
        {%for ingredient in ingredients%}
        <div class="recipe">
          <div class="image">
            <img src='{{ingredient["image"]}}' alt="ingredient_image" width="100" height="100">
            <button type="submit" class="add-button" ingredient-id="{{ingredient['id']}}"
              ingredient-name="{{ingredient['name']}}" ingredient-image="{{ingredient['image']}}">ADD</button>
          </div>
          <div class="description">
            <h2>{{ingredient["name"]}}</h2>
            <p>{{ingredient["summary"]}}</p>
          </div>
        </div>
        {%endfor%}
      </div>
      {%endif%}

      {%endif%}

      <!-- If incoming data is from profile route, display based on if user has saved items to profile -->
      {%else%}

      <div class="header">
        <h1>Your Saved Recipes</h1>
        {%if has_recipes == False%}
        <p>Looks like you don't have any favorite recipes yet. Check out the suggested recipes below!</p>
        {%endif%}
      </div>

      {%if not recipes%}
      <div style="text-align: center;">
        <p>Oops! Unable to display recipes at this time</p>
      </div>
      {%else%}
      <div class="content">
        {%for recipe in recipes%}
        <div class="recipe">
          <div class="image">
            <img src='{{recipe["image"]}}' alt="recipe_image" width="100" height="100">
            <button type="submit" class="delete-button" recipe-id="{{recipe['id']}}" recipe-name="{{recipe['name']}}"
              recipe-image="{{recipe['image']}}">DELETE</button>
          </div>
          <div class="description">
            <h2>{{recipe["name"]}}</h2>
            <p>{{recipe["summary"]}}</p>
          </div>
        </div>
        {%endfor%}
      </div>
      {%endif%}

      <div class="header">
        <h1>Your Saved Ingredients</h1>
        {%if has_ingredients == False%}
        <div style="height: 100px; background-color:white; border-radius: 10px;">
          <p style="padding-top: 40px;">Looks like you don't have any favorite ingredients yet. Search and add some
            ingredients!</p>
        </div>
        {%endif%}
      </div>

      {%if ingredients%}
      <div class="content">
        {%for ingredient in ingredients%}
        <div class="recipe">
          <div class="image">
            <img src='{{ingredient["image"]}}' alt="ingredient_image" width="100" height="100">
            <button type="submit" class="delete-button" ingredient-id="{{ingredient['id']}}"
              ingredient-name="{{ingredient['name']}}" ingredient-image="{{ingredient['image']}}">DELETE</button>
          </div>
          <div class="description">
            <h2>{{ingredient["name"]}}</h2>
            <p>{{ingredient["summary"]}}</p>
          </div>
        </div>
        {%endfor%}
      </div>
      {%endif%}

      {%endif%}
    </div>
  </div>

  {% include "Toast.html" %}

  <script src="../static/modules/index2.js" type="module"></script>
  <script src="../static/modules/logout.js"></script>

</body>

</html><|MERGE_RESOLUTION|>--- conflicted
+++ resolved
@@ -9,12 +9,7 @@
 <body>
   <div class="main-container">
 
-<<<<<<< HEAD
-  <div class="left-container">
-    <img class="logo" src="../static/assets/logo.svg" />
-=======
     <div class="left-container">
->>>>>>> a5366a6a
 
       <img class="logo" src="../static/assets/logo.svg" />
 
