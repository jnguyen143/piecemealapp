--- conflicted
+++ resolved
@@ -1,9 +1,3 @@
-<<<<<<< HEAD
-<!-- ingredients page -->
-<div>
-    <div id="main-content-title">My Ingredients</div>
-=======
 <div class="accountSetting">
     <div id="main-content-title"><b>My Ingredients</b></div>
->>>>>>> 2c66ca4f
 </div>