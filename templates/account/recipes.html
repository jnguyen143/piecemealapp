<<<<<<< HEAD
<!-- recipes page -->
<div>
    <div id="main-content-title">My Recipes</div>
=======
<div class="accountSetting">
    <div id="main-content-title"><b>My Recipes</b></div>
>>>>>>> 2c66ca4f
</div><|MERGE_RESOLUTION|>--- conflicted
+++ resolved
@@ -1,9 +1,3 @@
-<<<<<<< HEAD
-<!-- recipes page -->
-<div>
-    <div id="main-content-title">My Recipes</div>
-=======
 <div class="accountSetting">
     <div id="main-content-title"><b>My Recipes</b></div>
->>>>>>> 2c66ca4f
 </div>