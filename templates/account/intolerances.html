--- conflicted
+++ resolved
@@ -1,9 +1,3 @@
-<<<<<<< HEAD
-<!-- intolerances page -->
-<div>
-    <div id="main-content-title">My Intolerances</div>
-=======
 <div class="accountSetting">
     <div id="main-content-title"><b>My Intolerances</b></div>
->>>>>>> 2c66ca4f
 </div>