--- conflicted
+++ resolved
@@ -3,12 +3,7 @@
 
 <head>
   <title>PieceMeal</title>
-<<<<<<< HEAD
-  <link rel="stylesheet" type="text/css" href='../static/stylesheets/style.css'>
-
-=======
   <link rel="stylesheet" type="text/css" href='../static/style.css'>
->>>>>>> 4699d65b
 </head>
 
 <body>
@@ -16,11 +11,7 @@
 
     <div class="left-container">
 
-<<<<<<< HEAD
-    <img class="logo" src="../static/assets/logo.svg" />
-=======
       <img class="logo" src="../static/logo.svg" />
->>>>>>> 4699d65b
 
       <div class="nav_menu">
 
