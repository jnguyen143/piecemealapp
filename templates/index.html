--- conflicted
+++ resolved
@@ -26,40 +26,6 @@
           <p>Filter by:</p>
         </div>
 
-<<<<<<< HEAD
-        <div class="select">
-          <label for="cuisine">Cuisine:</label>
-          <select id="cuisine" name="cuisine">
-            <option value=""></option>
-            <option value="African">African</option>
-            <option value="American">American</option>
-            <option value="British"> British </option>
-            <option value="Cajun"> Cajun </option>
-            <option value="Caribbean"> Caribbean </option>
-            <option value="Chinese"> Chinese </option>
-            <option value="EasternEuropean"> EasternEuropean </option>
-            <option value="European"> European </option>
-            <option value="French"> French </option>
-            <option value="German"> German </option>
-            <option value="Greek"> Greek </option>
-            <option value="Indian"> Indian </option>
-            <option value="Irish"> Irish </option>
-            <option value="Italian"> Italian </option>
-            <option value="Japanese"> Japanese </option>
-            <option value="Jewish"> Jewish </option>
-            <option value="Korean"> Korean </option>
-            <option value="LatinAmerican"> Latin American </option>
-            <option value="Mediterranean"> Mediterranean </option>
-            <option value="Mexican"> Mexican </option>
-            <option value="MiddleEastern"> Middle Eastern </option>
-            <option value="Nordic"> Nordic </option>
-            <option value="Southern"> Southern </option>
-            <option value="Spanish"> Spanish </option>
-            <option value="Thai"> Thai </option>
-            <option value="Vietnamese"> Vietnamese </option>
-          </select>
-        </div>
-=======
         <label for="cuisine">Cuisine:</label>
         <select id="cuisine" name="cuisine">
           <option value=""></option>
@@ -91,7 +57,6 @@
           <option value="Vietnamese"> Vietnamese </option>
         </select>
 
->>>>>>> 8d8fb924
       </form>
 
 
@@ -110,16 +75,16 @@
   </div>
 
   <div class="right-container">
+    <div class="header">
+      <h1>Recipes & Ingredients</h1>
 
+      <p>Rediscover your appetite by exploring more than 1,000,000+ recipes</p>
+    </div>
 
-    <h1>Recipes & Ingredients</h1>
+    <div class="content">
+      {%if recipes%}
 
-    <p>Rediscover your appetite by exploring more than 1,000,000+ recipes</p>
-
-    {%if recipes%}
-    <div class="recipe">
       <!-- need if statement to hide recipe div -->
-      <!--  -->
 
       {%for recipe in recipes%}
       <div class="recipe">
@@ -133,8 +98,8 @@
       </div>
       {%endfor%}
       {%endif%}
+
     </div>
-
   </div>
 
 </body>
