--- conflicted
+++ resolved
@@ -66,7 +66,7 @@
         <!-- <h2>Sushi</h2>
         <p>Small recipe description goes here</p> -->
         {%endfor%}
-<<<<<<< HEAD
+
         <!-- </div> -->
         {%for ingredient in ingredients%}
         <!-- <div class="description"> -->
@@ -80,8 +80,7 @@
         <p>Recipe ID - {{ingredient['id']}}</p>
         <!-- </div> -->
         {%endfor%}
-=======
->>>>>>> ea122cb1
+
       </div>
     </div>
   </div>
