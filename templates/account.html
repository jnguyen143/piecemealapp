--- conflicted
+++ resolved
@@ -7,53 +7,45 @@
     <script src="../static/modules/forge.min.js"></script>
 </head>
 
-<<<<<<< HEAD
-<<<<<<< Updated upstream
+
 <body>
     <div id="navbar">
         <div id="homepage-link"><img class="logo" src="../static/assets/logo.svg" /></div>
-=======
-<body style="overflow:hidden;">
 
-    <div id="navbar">
-        <!-- menu for account profile -->
-        <div id="homepage-link"><a href="/"><img class="logo" src="../static/assets/logo.svg" /></a></div>
->>>>>>> Stashed changes
-=======
-<body style="overflow:hidden;">
-    <div id="navbar">
+        <body style="overflow:hidden;">
 
-        <div id="homepage-link"><a href="/"><img class="logo" src="../static/assets/logo.svg" /></a></div>
->>>>>>> 2c66ca4f
-        <div id="page-title">My Account</div>
-        <div id="sidebar">
-            <ul class="accountPageList">
-                <li class="sidebar-element">
-                    <button class="accountPageButtons" id="sb-profile">Profile</button>
-                </li>
-                <li class="sidebar-element">
-                    <button class="accountPageButtons" id="sb-friends">Friends</button>
-                </li>
-                <li class="sidebar-element">
-                    <button class="accountPageButtons" id="sb-recipes">Recipes</button>
-                </li>
-                <li class="sidebar-element">
-                    <button class="accountPageButtons" id="sb-ingredients">Ingredients</button>
-                </li>
-                <li class="sidebar-element">
-                    <button class="accountPageButtons" id="sb-intolerances">Intolerances</button>
-                </li>
-            </ul>
-        </div>
-    </div>
-    <div id="content" class="account">
-        <div id="main-content"></div>
+            <div id="navbar">
+                <!-- menu for account profile -->
+                <div id="homepage-link"><a href="/"><img class="logo" src="../static/assets/logo.svg" /></a></div>
+                <div id="page-title">My Account</div>
+                <div id="sidebar">
+                    <ul class="accountPageList">
+                        <li class="sidebar-element">
+                            <button class="accountPageButtons" id="sb-profile">Profile</button>
+                        </li>
+                        <li class="sidebar-element">
+                            <button class="accountPageButtons" id="sb-friends">Friends</button>
+                        </li>
+                        <li class="sidebar-element">
+                            <button class="accountPageButtons" id="sb-recipes">Recipes</button>
+                        </li>
+                        <li class="sidebar-element">
+                            <button class="accountPageButtons" id="sb-ingredients">Ingredients</button>
+                        </li>
+                        <li class="sidebar-element">
+                            <button class="accountPageButtons" id="sb-intolerances">Intolerances</button>
+                        </li>
+                    </ul>
+                </div>
+            </div>
+            <div id="content" class="account">
+                <div id="main-content"></div>
 
-    </div>
+            </div>
 
-    {% include "Toast.html" %}
+            {% include "Toast.html" %}
 
-    <script src="../static/modules/account.js" type="module"></script>
-</body>
+            <script src="../static/modules/account.js" type="module"></script>
+        </body>
 
 </html>