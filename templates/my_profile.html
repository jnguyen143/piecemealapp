<!DOCTYPE html>
<html>

<head>
  <title>My Profile - PieceMeal</title>
  <meta charset="utf-8">
  <meta name="viewport" content="width=device-width, initial-scale=1">
  <link href="https://cdn.jsdelivr.net/npm/bootstrap@5.1.3/dist/css/bootstrap.min.css" rel="stylesheet"
    integrity="sha384-1BmE4kWBq78iYhFldvKuhfTAU6auU8tT94WrHftjDbrCEXSU1oBoqyl2QvZ6jIW3" crossorigin="anonymous">
  <link rel="stylesheet" href="https://cdn.jsdelivr.net/npm/bootstrap-icons@1.7.1/font/bootstrap-icons.css">
  <link rel="stylesheet" href="../static/stylesheets/common.css">
  <link rel="stylesheet" href='../static/stylesheets/profile.css'>
</head>

<body style="background-color: black">

  <div class="row">
    <div class="nav_menu">
<<<<<<< HEAD
      <a href="/">Home</a>
=======
      <a href="/home">Home</a>
>>>>>>> b84eaacb
      <a active href="/profile" id="logged-out" value="False">Profile</a>
      <a href="/logout">Logout</a>
    </div>
  </div>

  <div class="row mx-0">
    <div class="container-fuild vw-100 mx-0" style="min-width:700px;">
      <div class="row">
        <nav class=" navbar navbar-expand-lg bg-light navbar-fixed pm-font-minor">
          <div class="container-fluid d-flex justify-content-between">
            <a class="navbar-brand" href="/home">
              <img src="../static/assets/logo.png" alt="PieceMeal Logo" style="width:150px; padding-left: 20px;" />
            </a>

            <div class="navbar-header flex-fill" style="float:none;">
              <div class="navbar-brand" style="display: block; text-align: center; float: none;">
                <div class="h1 pm-font-major-3">
                  My Profile
                </div>
              </div>
            </div>

            <ul class="navbar-nav">
              {% if current_user.is_authenticated %}
              <li class="nav-item dropdown">
                <a class="nav-link dropdown-toggle" href="#" role="button" data-bs-toggle="dropdown">
                  <img src="{{current_userdata['profile_image']}}"
                    alt="{{current_userdata['username']}} Profile Picture" style="width:50px;" class="rounded-circle" />
                </a>
                <div class="dropdown-menu" style="min-width:1rem; transform:translateX(-15%);">
                  <div class="text-center" id="current-user-info" current-user-id="{{current_userdata['id']}}">
                    {{current_userdata['username']}}
                  </div>
                  <div class="dropdown-divider"></div>
                  <a class="dropdown-item" href="/profile">My Profile</a>
                  <a class="dropdown-item" href="/account">Settings</a>
                  <a class="dropdown-item text-danger" href="/logout">Log Out</a>
                </div>
              </li>
              {% else %}
              <li class="nav-item">
                <a class="nav-link" href="/signup">Sign Up</a>
              </li>
              {% endif %}
            </ul>
          </div>
        </nav>
      </div>

      <div class="row bg-white pb-5">
        <div class="col-3 border-end mx-0" style="min-width:300px;">
          <div class="row pl-2">
            <div class="col">
              <img src="{{current_userdata['profile_image']}}" class="rounded-circle"
                alt="{{current_userdata['username']}} Profile Picture" style="width:200px; padding:15px" />
            </div>

            <div class="col pm-font-minor h-100 px-4 pt-2">
              <p class="mb-0 h5"><strong>Username:</strong></p>
              <p class="font-weight-normal">@{{current_userdata["username"]}}</p>
              <p class="my-0 h5"><strong>Display Name:</strong></p>
              <p class="font-weight-normal">{{current_userdata["given_name"]}} {{current_userdata["family_name"]}}
              </p>
              <p class="my-0 h5"><strong>Member Since:</strong></p>
              <p class="font-weight-normal">{{current_userdata["display_creation_date"]}}</p>
            </div>
          </div>

          <div class="row mt-4 mx-0">
            <div class="col">
              <div class="h3 pm-font-major-2 pb-1">
                Public Information
              </div>

              <div class="form-check form-switch">
                {% if permissions["name"] %}
                <input class="form-check-input " type="checkbox" id="perm-switch-name" checked>
                {% else %}
                <input class="form-check-input" type="checkbox" id="perm-switch-name">
                {% endif %}
                <label class="form-check-label" for="perm-switch-name">
                  Show Display Name
                </label>
              </div>

              <div class="form-check form-switch">
                {% if permissions["creation_date"] %}
                <input class="form-check-input" type="checkbox" id="perm-switch-creation-date" checked>
                {% else %}
                <input class="form-check-input" type="checkbox" id="perm-switch-creation-date">
                {% endif %}
                <label class="form-check-label" for="perm-switch-creation-date">
                  Show Account Creation Date
                </label>
              </div>

              <div class="form-check form-switch">
                {% if permissions["intolerances"] %}
                <input class="form-check-input" type="checkbox" id="perm-switch-intolerances" checked>
                {% else %}
                <input class="form-check-input" type="checkbox" id="perm-switch-intolerances">
                {% endif %}
                <label class="form-check-label" for="perm-switch-intolerances">
                  Show Intolerances
                </label>
              </div>

              <div class="form-check form-switch">
                {% if permissions["saved_recipes"] %}
                <input class="form-check-input" type="checkbox" id="perm-switch-saved-recipes" checked>
                {% else %}
                <input class="form-check-input" type="checkbox" id="perm-switch-saved-recipes">
                {% endif %}
                <label class="form-check-label" for="perm-switch-saved-recipes">
                  Show Saved Recipes
                </label>
              </div>

              <div class="form-check form-switch">
                {% if permissions["saved_ingredients"] %}
                <input class="form-check-input" type="checkbox" id="perm-switch-saved-ingredients" checked>
                {% else %}
                <input class="form-check-input" type="checkbox" id="perm-switch-saved-ingredients">
                {% endif %}
                <label class="form-check-label" for="perm-switch-saved-ingredients">
                  Show Saved Ingredients
                </label>
              </div>

              <div class="form-check form-switch">
                {% if permissions["friends"] %}
                <input class="form-check-input" type="checkbox" id="perm-switch-friends" checked>
                {% else %}
                <input class="form-check-input" type="checkbox" id="perm-switch-friends">
                {% endif %}
                <label class="form-check-label" for="perm-switch-friends">
                  Show Friend List
                </label>
              </div>

              <button id="perm-switch-button" style="margin-top:3%;" type="button" class="btn btn-success" disabled>Save
                Changes</button>
            </div>
          </div>
        </div>

        <div class="col mx-0 px-0 pm-font-minor" style="min-width:500px;">
          <ul class="nav nav-tabs nav-fill" id="profile-tabs" role="tablist">
            <li class="nav-item" role="presentation">
              <button class="nav-link active" id="recipes-tab" data-bs-toggle="tab" data-bs-target="#recipes"
                type="button" role="tab" aria-controls="recipes" aria-selected="true">
                Saved Recipes
              </button>
            </li>
            <li class="nav-item" role="presentation">
              <button class="nav-link" id="ingredients-tab" data-bs-toggle="tab" data-bs-target="#ingredients"
                type="button" role="tab" aria-controls="ingredients" aria-selected="false">
                Saved Ingredients
              </button>
            </li>
            <li class="nav-item" role="presentation">
              <button class="nav-link" id="intolerances-tab" data-bs-toggle="tab" data-bs-target="#intolerances"
                type="button" role="tab" aria-controls="intolerances" aria-selected="false">
                Intolerances
              </button>
            </li>
            <li class="nav-item" role="presentation">
              <button class="nav-link" id="friends-tab" data-bs-toggle="tab" data-bs-target="#friends" type="button"
                role="tab" aria-controls="friends" aria-selected="false">
                Friends
              </button>
            </li>
            <li class="nav-item" role="presentation">
              <button class="nav-link" id="friend-requests-tab" data-bs-toggle="tab" data-bs-target="#friend-requests"
                type="button" role="tab" aria-controls="friend-requests" aria-selected="false">
                Friend Requests
                {% if current_userdata["friend_requests"] | length > 0 %}
                <span class="badge bg-danger ms-1 align-top">
                  {% if current_userdata["friend_requests"] | length > 99 %}
                  99+
                  {% else %}
                  {{current_userdata["friend_requests"] | length}}
                  {% endif %}
                </span>
                {% endif %}
              </button>
            </li>
          </ul>

          <div class="tab-content px-4" id="profile-tabs-content">
            <div class="tab-pane fade" id="intolerances" role="tabpanel" aria-labelledby="intolerances-tab">
              {% if current_userdata["intolerances"] | length == 0 %}
              <div class="text-center p-5 h5">
                You don't have any saved intolerances.
              </div>
              {% else %}
              {% with intolerances=current_userdata["intolerances"] %}
              {% include "my_profile_intolerance_list.html" %}
              {% endwith %}
              {% endif %}

              <div class="row d-flex justify-content-center">
                <div class="col d-flex justify-content-center">
                  <form onsubmit="addIntolerance(); return false;"
                    style="background: rgb(216, 216, 216); padding: 20px;">
                    <label for="intolerances-selection">Add an intolerance:</label>
                    <select class="ms-2" name="intolerances-selection" id="intolerances-selection">
                      <option value="0">Dairy</option>
                      <option value="1">Egg</option>
                      <option value="2">Gluten</option>
                      <option value="3">Grain</option>
                      <option value="4">Peanut</option>
                      <option value="5">Seafood</option>
                      <option value="6">Sesame</option>
                      <option value="7">Shellfish</option>
                      <option value="8">Soy</option>
                      <option value="9">Sulfite</option>
                      <option value="10">Tree Nut</option>
                      <option value="11">Wheat</option>
                    </select>
                    <input class="btn btn-success ms-3" type="submit" value="Add">
                  </form>
                </div>
              </div>
            </div>
            <div class="tab-pane fade show active" id="recipes" role="tabpanel" aria-labelledby="recipes-tab">
              {% if user_recipes == False%}
              <div class="text-center h5 p-5">
                You don't have any saved recipes. Try searching for some to add instead!
              </div>
              {% else %}
              {% with recipes=current_userdata["recipes"] %}
              {% include "my_profile_recipe_list.html" %}
              {% endwith %}
              {% endif %}
            </div>
            <div class="tab-pane fade" id="ingredients" role="tabpanel" aria-labelledby="ingredients-tab">
              {% with liked_ingredients=current_userdata["liked_ingredients"] %}
              {% with disliked_ingredients=current_userdata["disliked_ingredients"] %}
              {% include "my_profile_ingredient_list.html" %}
              {% endwith %}
              {% endwith %}
            </div>
            <div class="tab-pane fade" id="friends" role="tabpanel" aria-labelledby="friends-tab">
              {% if current_userdata["friends"] | length == 0 %}
              <div class="text-center p-5 h5">
                You don't have any friends added.
              </div>
              {% else %}
              {% with friends=current_userdata["friends"] %}
              {% include "my_profile_friend_list.html" %}
              {% endwith %}
              {% endif %}
              <div class="container-fluid w-100">
                <form class="d-flex justify-content-center" method="GET" onsubmit="onSearchBoxChange(); return false;"
                  onfocusout="closeSearchBox();" id="search-box-form">
                  <div class="d-flex w-100 flex-fill justify-content-center">
                    <div class="row px-2 py-2" style="background: rgb(216, 216, 216)">
                      <div class="col-10">
                        <input id="search-box" class="form-control" type="text" autocomplete="off"
                          oninput="onSearchBoxChange();" placeholder="Search for Users">
                      </div>
                      <div class="col-sm-auto my-auto">
                        <button class="btn btn-success form-control" type="submit"><i class="bi-search"></i></button>
                      </div>
                      <div class="col flex-grow-1" id="search-results-div">
                        <div class="dropdown w-100">
                          <button class="btn btn-success dropdown-toggle d-none" type="button"
                            id="search-results-button" data-bs-toggle="dropdown" aria-expanded="false"
                            data-bs-reference="parent">
                          </button>
                          <div id="search-results" class="dropdown-menu w-100" aria-labelledby="search-results-button"
                            style="max-height: 40vh; overflow-y: auto;">
                          </div>
                        </div>
                      </div>
                    </div>
                  </div>
                </form>
              </div>
            </div>

            <div class="tab-pane fade" id="friend-requests" role="tabpanel" aria-labelledby="friend-requests-tab">
              {% if current_userdata["friend_requests"] | length == 0 %}
              <div class="text-center p-5 h5">
                You don't have any friend requests.
              </div>
              {% else %}
              {% with friend_requests=current_userdata["friend_requests"] %}
              {% include "my_profile_friend_request_list.html" %}
              {% endwith %}
              {% endif %}
            </div>
          </div>
        </div>
      </div>
    </div>
  </div>

  <div id="page-modal" class="modal pm-font-minor" tabindex="-1">
    <div class="modal-dialog">
      <div class="modal-content">
        <div class="modal-header">
          <h5 class="modal-title">Confirm Deletion</h5>
          <button type="button" class="btn-close p-1" data-bs-dismiss="modal" aria-label="Close"></button>
        </div>
        <div class="modal-body">
          <p id="modal-message"></p>
        </div>
        <div class="modal-footer">
          <button type="button" class="btn btn-secondary" data-bs-dismiss="modal">Cancel</button>
          <button type="button" class="btn btn-danger" data-bs-dismiss="modal" id="modal-delete-button">Delete</button>
        </div>
      </div>
    </div>
  </div>

  <div class="pm-font-minor toast-container position-absolute bottom-0 end-0 p-3">
    <div id="toast-div" class="toast align-items-center hide" role="alert" aria-live="assertive" aria-atomic="true">
      <div class="d-flex">
        <div class="toast-body" id="toast-message"></div>
        <button type="button" class="btn-close me-2 m-auto" data-bs-dismiss="toast" aria-label="Close"></button>
      </div>
    </div>
  </div>
  </div>

  <script src="https://cdn.jsdelivr.net/npm/bootstrap@5.1.3/dist/js/bootstrap.bundle.min.js"
    integrity="sha384-ka7Sk0Gln4gmtz2MlQnikT1wXgYsOg+OMhuP+IlRH9sENBO0LRn5q+8nbTov4+1p"
    crossorigin="anonymous"></script>

  <script>
    function closeSearchBox() {
      let form = document.getElementById('search-box-form');
      let value = document.getElementById('search-box').value;

      const activeIsFormChild = form.contains(document.activeElement);
      const activeIsBody = document.activeElement === document.getElementsByTagName('body')[0];

      if ((!activeIsFormChild && !activeIsBody) || ((activeIsFormChild || activeIsBody) && value === '')) {
        const dropdownToggleEl = document.getElementById('search-results-button');
        const dropdownList = new bootstrap.Dropdown(dropdownToggleEl);
        dropdownList.hide();
      }
    }

    function openSearchBox() {
      let value = document.getElementById('search-box').value;

      if (value !== "" && document.getElementById('search-results').innerHTML !== "") {
        const dropdownToggleEl = document.getElementById('search-results-button');
        const dropdownList = new bootstrap.Dropdown(dropdownToggleEl);
        dropdownList.show();
      }
    }

    function onSearchBoxChange() {
      let value = document.getElementById('search-box').value;

      if (value === "")
        closeSearchBox();
      else {
        searchUsers(value);
      }
    }

    function sendFriendRequest(userId) {
      let currentUserId = document.getElementById('current-user-info').getAttribute('current-user-id');
      if (userId === currentUserId) {
        showToast('You can\'t send a friend request to yourself!');
        return;
      }

      fetch('/api/friends/send-request', {
        method: 'POST',
        headers: {
          'Content-Type': 'application/json'
        },
        body: JSON.stringify({ target: userId })
      }).then(response => response.json()).then(data => {
        if (data.success) {
          showToast('Friend request sent!');
        } else if (data.error_code === 3) {
          showToast('You\'ve already sent a request to that user.');
        } else if (data.error_code === 4) {
          showToast('You\'re already friends with that user!');
        } else {
          showToast('Sorry, we couldn\'t process your request right now.');
        }
      }).catch((err) => {
        console.log(`ERROR: ${err}`);
      })
    }

    function searchUsers(value) {
      let query = value;
      let searchBy = null;

      if (value.startsWith("@")) {
        if (value.length === 1)
          return;
        // Search by username
        query = value.substring(1);
        searchBy = 'username';
      } else {
        // Search by display name
        searchBy = 'full_name';
      }

      fetch('/api/users/search?' + new URLSearchParams({
        query: query,
        search_by: searchBy
      }).toString()).then(response => response.json()).then(data => {
        if (data.success) {
          let parent = document.getElementById('search-results');
          parent.innerHTML = '';
          for (let i = 0; i < data.results.length; i++) {
            if (i > 0) {
              let divider = document.createElement('div');
              divider.classList.add('dropdown-divider');
              parent.appendChild(divider);
            }

            let containerDiv = document.createElement('div');
            containerDiv.classList.add('row', 'dropdown-item');
            let containerDivCol = document.createElement('div');
            containerDivCol.classList.add('col');
            let requestButton = document.createElement('button');
            requestButton.classList.add('btn', 'btn-success', 'me-2');
            let requestButtonIcon = document.createElement('i');
            requestButtonIcon.classList.add('bi-person-plus', 'h4');
            requestButton.appendChild(requestButtonIcon);

            requestButton.addEventListener('click', (e) => {
              sendFriendRequest(user.id);
            });

            let user = data.results[i];
            let ndiv = document.createElement('a');
            ndiv.setAttribute('href', '/@' + user.username);
            if (searchBy === 'username')
              ndiv.text = user.username;
            else
              ndiv.text = user.given_name + ' ' + user.family_name;

            containerDivCol.appendChild(requestButton);
            containerDivCol.appendChild(ndiv);
            containerDiv.appendChild(containerDivCol);


            parent.appendChild(containerDiv);
          }
          openSearchBox();
        }
      }).catch((e) => {
        console.log(`ERROR: ${e}`);
      });
    };
  </script>

  <script>
    function appendIntoleranceToList(id, name) {
      let parentDiv = document.createElement('div');
      parentDiv.classList.add('profile-intolerance-container');
      parentDiv.setAttribute('intolerance-id', id);

      let rowDiv = document.createElement('div');
      rowDiv.classList.add('row');

      let buttonColDiv = document.createElement('div');
      buttonColDiv.classList.add('col-sm-auto');
      let button = document.createElement('button');
      button.classList.add('btn', 'btn-sm', 'btn-danger', 'delete-intolerance-button');
      button.setAttribute('intolerance-id', id);
      button.setAttribute('style', 'vertical-align: middle;');
      let buttonIcon = document.createElement('i');
      buttonIcon.classList.add('bi-x-lg', 'h5');

      button.addEventListener('click', getIntoleranceDeleteEvent());

      button.appendChild(buttonIcon);
      buttonColDiv.appendChild(button);

      let nameColDiv = document.createElement('div');
      nameColDiv.classList.add('col');
      let nameDiv = document.createElement('div');
      nameDiv.classList.add('pm-font-minor', 'h4');
      nameDiv.textContent = name;

      nameColDiv.appendChild(nameDiv);

      rowDiv.appendChild(buttonColDiv);
      rowDiv.appendChild(nameColDiv);
      parentDiv.appendChild(rowDiv);
      parentDiv.appendChild(document.createElement('hr'));
      document.getElementById('intolerance-list-div').appendChild(parentDiv);
    }

    function addIntolerance() {
      let selectElement = document.getElementById('intolerances-selection');
      let selection = parseInt(selectElement.value, 10);
      let selectionName = '';

      for (let child of selectElement.children) {
        if (child.getAttribute('value') === selectElement.value) {
          selectionName = child.textContent;
          break;
        }
      }

      fetch('/api/user-intolerances/add', {
        method: 'POST',
        headers: {
          'Content-Type': 'application/json'
        },
        body: JSON.stringify({ id: selection })
      }).then(response => response.json()).then(data => {
        if (data.success) {
          showToast('Successfully added intolerance');
          appendIntoleranceToList(selection, selectionName);
        } else if (data.error_code === 4) {
          showToast('You already have this intolerance added.');
        } else {
          showToast('Sorry, we couldn\'t process your request at this time.');
        }
      }).catch((err) => {
        console.log(`ERROR: ${err}`);
      });
    }
  </script>

  <script>
    (function () {
      let button = document.getElementById('friends-tab');
      button.addEventListener('click', (e) => {
        if (e.target.hasAttribute('profile-needs-reload')) {
          window.location.reload();
        }
      });
    })();
  </script>

  <script>
    function openDeleteConfirmModal(type, func) {
      document.getElementById('modal-message').textContent = `Are you sure you want to delete the selected ${type}?`;
      document.getElementById('modal-delete-button').addEventListener('click', (e) => {
        func();
      });
      let modalElement = new bootstrap.Modal(document.getElementById('page-modal'));
      modalElement.show();
    }
  </script>

  <script>
    function showToast(message) {
      document.getElementById('toast-message').textContent = message;
      let toastElement = document.getElementById('toast-div');
      let toast = new bootstrap.Toast(toastElement);
      toast.show();
    }
  </script>

  <script>
    function getCurrentPermissionStates() {
      let name = document.getElementById('perm-switch-name').hasAttribute('checked');
      let creationDate = document.getElementById('perm-switch-creation-date').hasAttribute('checked');
      let intolerances = document.getElementById('perm-switch-intolerances').hasAttribute('checked');
      let savedRecipes = document.getElementById('perm-switch-saved-recipes').hasAttribute('checked');
      let savedIngredients = document.getElementById('perm-switch-saved-ingredients').hasAttribute('checked');
      let friends = document.getElementById('perm-switch-friends').hasAttribute('checked');

      return {
        name,
        creationDate,
        intolerances,
        savedRecipes,
        savedIngredients,
        friends
      };
    }

    function savePermissionStates() {
      let perms = getCurrentPermissionStates();

      let btn = document.getElementById('perm-switch-button');
      btn.setAttribute('perm-state-name', perms.name);
      btn.setAttribute('perm-state-creation-date', perms.creationDate);
      btn.setAttribute('perm-state-intolerances', perms.intolerances);
      btn.setAttribute('perm-state-saved-recipes', perms.savedRecipes);
      btn.setAttribute('perm-state-saved-ingredients', perms.savedIngredients);
      btn.setAttribute('perm-state-friends', perms.friends);
    }

    function getSavedPermissionStates() {
      let btn = document.getElementById('perm-switch-button');
      let name = btn.getAttribute('perm-state-name') === 'true';
      let creationDate = btn.getAttribute('perm-state-creation-date') === 'true';
      let intolerances = btn.getAttribute('perm-state-intolerances') === 'true';
      let savedRecipes = btn.getAttribute('perm-state-saved-recipes') === 'true';
      let savedIngredients = btn.getAttribute('perm-state-saved-ingredients') === 'true';
      let friends = btn.getAttribute('perm-state-friends') === 'true';

      return {
        name,
        creationDate,
        intolerances,
        savedRecipes,
        savedIngredients,
        friends
      }
    }

    function permissionStatesChanged() {
      let currentPerms = getCurrentPermissionStates();
      let savedPerms = getSavedPermissionStates();

      for (const [key, value] of Object.entries(currentPerms)) {
        if (currentPerms[key] !== savedPerms[key])
          return true;
      }

      return false;
    }
  </script>

  <script>
    savePermissionStates();

    let permissionCheckBoxes = document.getElementsByClassName('form-check-input');
    for (let permissionCheckBox of permissionCheckBoxes) {
      permissionCheckBox.addEventListener('change', (e) => {
        if (e.target.hasAttribute('checked'))
          e.target.removeAttribute('checked');
        else
          e.target.setAttribute('checked', true);

        if (permissionStatesChanged())
          document.getElementById('perm-switch-button').removeAttribute('disabled');
        else
          document.getElementById('perm-switch-button').setAttribute('disabled', true);
      });
    }

    document.getElementById('perm-switch-button').addEventListener('click', (e) => {
      let perms = getCurrentPermissionStates();

      let permissions = perms.name ? 1 : 0;
      if (perms.creationDate)
        permissions |= 0x02;
      if (perms.intolerances)
        permissions |= 0x04;
      if (perms.savedRecipes)
        permissions |= 0x08;
      if (perms.savedIngredients)
        permissions |= 0x10;
      if (perms.friends)
        permissions |= 0x20;

      fetch('/api/account/update', {
        method: 'POST',
        headers: {
          'Content-Type': 'application/json'
        },
        body: JSON.stringify({ profile_visibility: permissions })
      }).then(response => response.json()).then(data => {
        if (data.success) {
          document.getElementById('perm-switch-button').setAttribute('disabled', true);
          savePermissionStates();
          showToast('Profile visibility updated successfully');
        } else {
          showToast('Sorry, we couldn\'t process your request at this time.')
        }
      }).catch((e) => {
        console.log(`ERROR: ${e}`);
      });
    });
  </script>
</body>

</html><|MERGE_RESOLUTION|>--- conflicted
+++ resolved
@@ -16,11 +16,7 @@
 
   <div class="row">
     <div class="nav_menu">
-<<<<<<< HEAD
-      <a href="/">Home</a>
-=======
       <a href="/home">Home</a>
->>>>>>> b84eaacb
       <a active href="/profile" id="logged-out" value="False">Profile</a>
       <a href="/logout">Logout</a>
     </div>
