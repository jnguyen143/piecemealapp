--- conflicted
+++ resolved
@@ -107,19 +107,10 @@
 /*logo formatting*/
 
 .logo {
-<<<<<<< HEAD
   /* margin-top: 10px; */
   /* margin-bottom:5px; */
   height:200px;
   width:200px;
-=======
-  /*margin-top: 20px;
-  margin-bottom: 50px;*/
-  width: 100%;
-  height: 100%;
-  margin-top: -70%;
-  margin-bottom: -70%;
->>>>>>> 174d70ee
 }
 
 /*All forms styling*/
