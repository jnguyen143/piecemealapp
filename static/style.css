/*Body styling*/

body {
  background-image: url("../static/img3.jpg");
  background-color: rgb(48, 44, 44);
  height: 100vh;
  background-repeat: no-repeat;
  background-size: cover;
  background-position: center;
  font-family: Arial;
  display: flex;
  flex-flow: row wrap;
}

/*Center container styling for login/or signup*/

.container {
  background-color: #ffe6d3f1;
  width: 40%;
  height: 75%;
  margin: auto;
  position: absolute;
  top: 0;
  bottom: 0;
  left: 0;
  right: 0;
  max-width: 100%;
  max-height: 100%;
  overflow: auto;
  border-radius: 10px;
  display: flex;
  justify-content: center;
  align-items: center;
  flex-flow: column wrap;
  text-align: center;
}

/*Side container for search and login in index.html*/

.left-container {
  background-color: #ffe6d3f1;
  height: 100%;
  width: 30%;
  text-align: center;
  border-radius: 10px;
  margin-right: 20px;
}

/*Right side container for search results formatting*/

.right-container {
  background-color: #ffe6d3f1;
  font-weight: bold;
  height: 100%;
  width: 60%;
  margin: 0 auto;
  text-align: center;
  border-radius: 10px;
}

/*Ingredients container*/

.fav-ingredients {
  color: rgb(39, 39, 39);
  background-color: white;
  width: 95%;
  margin: 0 auto;
  border-radius: 4px;
  text-align: left;
}

/*Recipes container*/

.fav-recipes {
  color: rgb(39, 39, 39);
  background-color: white;
  width: 95%;
  margin: 0 auto;
  border-radius: 4px;
  text-align: left;
}

/*Individual recipe/ingredient container*/
<<<<<<< HEAD

=======
/* need to hide recipe div before searches */
/*  */
>>>>>>> 29c770b6
.recipe {
  background-color: white;
  color: rgb(75, 74, 74);
  margin: 5px;
  padding: 5px;
  border-style: solid;
  border-color: rgb(194, 191, 191);
  border-width: 1px;
  border-radius: 5px;
  display: flex;
  flex-flow: row wrap;
  text-align: left;
}

/*Inner description div for recipe/ingredient container*/

.description {
  margin-left: 10px;
  margin-right: 10px;
}

/*logo formatting*/

.logo {
  /*margin-top: 20px;
  margin-bottom: 50px;*/
  width: 100%;
  height: 100%;
  margin-top: -70%;
  margin-bottom: -70%;
}

/*All forms styling*/

form {
  margin-bottom: 70px;
}

/*Searchbox styling*/

input[type=text] {
  padding: 8px 10px;
  margin: 5px 100px 5px 100px;
  /* margin-left: 100px;
  margin-right: 100px; */
  font-size: 14px;
  border: none;
  border-radius: 4px;
  text-align: center;
}

/*Searchbox styling*/

input[type=password] {
  padding: 8px 10px;
  margin-left: 100px;
  margin-right: 100px;
  font-size: 14px;
  border: none;
  border-radius: 4px;
  text-align: center;
}

/*Div containing filter options*/

.filters {
  display: flex;
  flex-flow: row wrap;
  justify-content: center;
}

/*Filter button styling*/

.filter-button {
  margin: 10px;
  padding: 4px 6px;
  background: #FFB659;
  font-size: 14px;
  border: none;
  cursor: pointer;
  border-radius: 4px;
}

.filter-button:hover {
  background: #c46d04;
}

/*Search button styling*/

button {
  padding: 6px 10px;
  margin-top: 8px;
  margin-bottom: 8px;
  margin-left: 100px;
  margin-right: 100px;
  background: #FB8C00;
  font-size: 17px;
  border: none;
  cursor: pointer;
  border-radius: 20px;
}

button:hover {
  background: #c46d04;
}

/*account container styling*/

.account {
  margin-top: 150px;
}

/*padding between login and signup*/

.account a {
  margin: 30px;
}

/*Click styling for hyperlink*/

.account a:link {
  color: rgb(88, 86, 86);
}

.account a:visited {
  color: black;
}

/*Google login button styling*/

.google-img {
  background-image: url("../static/btn_google_signin_light_normal_web.png");
  background-repeat: no-repeat;
  background-position: center;
  margin-top: 30px;
  height: 50px;
  width: 204px;
}

.google-img:hover {
  background-image: url("../static/btn_google_signin_light_focus_web.png");
  box-shadow: 0 0 2px 1px rgba(0, 140, 186, 0.5);
}

.google-img:visited {
  background-image: url("../static/btn_google_signin_light_pressed_web.png");
}<|MERGE_RESOLUTION|>--- conflicted
+++ resolved
@@ -81,12 +81,8 @@
 }
 
 /*Individual recipe/ingredient container*/
-<<<<<<< HEAD
-
-=======
 /* need to hide recipe div before searches */
 /*  */
->>>>>>> 29c770b6
 .recipe {
   background-color: white;
   color: rgb(75, 74, 74);
