--- conflicted
+++ resolved
@@ -1,15 +1,5 @@
 import { showToast } from './Toast.js';
 
-<<<<<<< HEAD
-
-// eslint-disable-next-line no-restricted-syntax, no-unused-vars
-// document.getElementById('secretbutton').addEventListener('click', (secretevent) => {
-// eslint-disable-next-line no-restricted-syntax
-for (const btn of document.getElementsByClassName('add-recipe-button')) {
-  btn.addEventListener('click', (event) => {
-    showToast("You need to be logged in to save recipes and ingredients", 6000);
-  });
-=======
 // for (let btn of document.getElementsByClassName("add-button")) {
 //   btn.addEventListener("click", () => {
 //     showToast("You need to be logged in to save recipes and ingredients", 6000);
@@ -52,7 +42,6 @@
       showToast("You need to be logged in to dislike ingredients", 6000);
     });
   }
->>>>>>> b84eaacb
 }
 
 document.getElementById('secretbutton').click();
